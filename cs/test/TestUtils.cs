﻿// Copyright (c) Microsoft Corporation. All rights reserved.
// Licensed under the MIT license.

using NUnit.Framework;
using System;
using System.Diagnostics;
using System.IO;
using System.Buffers;
using System.Collections.Generic;
using System.Linq;
using System.Threading;
using System.Threading.Tasks;
using FASTER.core;
using NUnit.Framework;
using FASTER.devices;
using Microsoft.Azure.Storage.Blob;
using Microsoft.Azure.Storage;

namespace FASTER.test
{
    internal static class TestUtils
    {
        internal static void DeleteDirectory(string path)
        {
            try
            {
                foreach (string directory in Directory.GetDirectories(path))
                    DeleteDirectory(directory);
            }
            catch (DirectoryNotFoundException)
            {
                // Ignore this; some tests call this before the test run to make sure there are no leftovers (e.g. from a debug session).
            }

            // Exceptions may happen due to a handle briefly remaining held after Dispose().
            try
            {
                Directory.Delete(path, true);
            }
            catch (Exception ex) when (ex is IOException ||
                                       ex is UnauthorizedAccessException)
            {
                try
                {
                    Directory.Delete(path, true);
                }
                catch { }
            }
        }

<<<<<<< HEAD
        // Used to test the various devices by using the same test with VALUES parameter
        // Cannot use LocalStorageDevice from non-Windows OS platform
        public enum DeviceType
        {
#if WINDOWS
            LSD,
            EmulatedAzure,
#endif
            MLSD,
            LocalMemory
        }


        internal static IDevice CreateTestDevice(DeviceType testDeviceType, string filename, int latencyMs = 20)  // latencyMs works only for DeviceType = LocalMemory
        {
            IDevice device = null;

            switch (testDeviceType)
            {
#if WINDOWS
                case DeviceType.LSD:
                    device = new LocalStorageDevice(filename, false, deleteOnClose: true, true, -1, false, false);
                    break;
                case DeviceType.EmulatedAzure:
                    string EMULATED_STORAGE_STRING = "UseDevelopmentStorage=true;";
                    string TEST_CONTAINER = "test";
                    device = new AzureStorageDevice(EMULATED_STORAGE_STRING, $"{TEST_CONTAINER}", "AzureStorageDeviceLogDir", "fasterlogblob", deleteOnClose: true);
                    break;
#endif
                case DeviceType.MLSD:
                    device = new ManagedLocalStorageDevice(filename, deleteOnClose: true);
                    break;
                // Emulated higher latency storage device - takes a disk latency arg (latencyMs) and emulates an IDevice using main memory, serving data at specified latency
                case DeviceType.LocalMemory:  
                    device = new LocalMemoryDevice(1L << 26, 1L << 22, 2, latencyMs: latencyMs);  // 64 MB (1L << 26) is enough for our test cases
                    break;
            }

            return device;
        }
=======
        private static string ConvertedClassName(bool forAzure = false)
        {
            // Make this all under one root folder named {prefix}, which is the base namespace name. All UT namespaces using this must start with this prefix.
            const string prefix = "FASTER.test";
            Debug.Assert(TestContext.CurrentContext.Test.ClassName.StartsWith($"{prefix}."));
            var suffix = TestContext.CurrentContext.Test.ClassName.Substring(prefix.Length + 1);
            return forAzure ? suffix : $"{prefix}/{suffix}";
        }

        internal static string ClassTestDir => Path.Combine(TestContext.CurrentContext.TestDirectory, ConvertedClassName());

        internal static string MethodTestDir => Path.Combine(ClassTestDir, TestContext.CurrentContext.Test.MethodName);

        internal static string AzureTestContainer
        {
            get
            {
                var container = ConvertedClassName(forAzure: true).Replace('.', '-').ToLower();
                Microsoft.Azure.Storage.NameValidator.ValidateContainerName(container);
                return container;
            }
        }

        internal static string AzureTestDirectory => TestContext.CurrentContext.Test.MethodName;

        internal const string AzureEmulatedStorageString = "UseDevelopmentStorage=true;";
>>>>>>> 6ff46078
    }
}<|MERGE_RESOLUTION|>--- conflicted
+++ resolved
@@ -48,7 +48,6 @@
             }
         }
 
-<<<<<<< HEAD
         // Used to test the various devices by using the same test with VALUES parameter
         // Cannot use LocalStorageDevice from non-Windows OS platform
         public enum DeviceType
@@ -89,7 +88,7 @@
 
             return device;
         }
-=======
+
         private static string ConvertedClassName(bool forAzure = false)
         {
             // Make this all under one root folder named {prefix}, which is the base namespace name. All UT namespaces using this must start with this prefix.
@@ -116,6 +115,5 @@
         internal static string AzureTestDirectory => TestContext.CurrentContext.Test.MethodName;
 
         internal const string AzureEmulatedStorageString = "UseDevelopmentStorage=true;";
->>>>>>> 6ff46078
     }
 }