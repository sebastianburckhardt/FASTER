﻿// Copyright (c) Microsoft Corporation. All rights reserved.
// Licensed under the MIT license.

using System;
using System.Buffers;
using System.Collections.Concurrent;
using System.Collections.Generic;
using System.Diagnostics;
using System.Runtime.CompilerServices;
using System.Threading;
using System.Threading.Tasks;

namespace FASTER.core
{
    /// <summary>
    /// Scan iterator for hybrid log
    /// </summary>
    public class FasterLogScanIterator : IDisposable
    {
        private readonly int frameSize;
        private readonly string name;
        private readonly FasterLog fasterLog;
        private readonly BlittableAllocator<Empty, byte> allocator;
        private readonly long endAddress;
        private readonly BlittableFrame frame;
        private readonly CountdownEvent[] loaded;
        private readonly CancellationTokenSource[] loadedCancel;
        private readonly long[] loadedPage;
        private readonly LightEpoch epoch;
        private readonly GetMemory getMemory;
        private readonly int headerSize;
        private bool disposed = false;
        private long currentAddress, nextAddress;

        /// <summary>
        /// Current address
        /// </summary>
        public long CurrentAddress => currentAddress;

        /// <summary>
        /// Next address
        /// </summary>
        public long NextAddress => nextAddress;

        /// <summary>
        /// Constructor
        /// </summary>
        /// <param name="fasterLog"></param>
        /// <param name="hlog"></param>
        /// <param name="beginAddress"></param>
        /// <param name="endAddress"></param>
        /// <param name="scanBufferingMode"></param>
        /// <param name="epoch"></param>
        /// <param name="headerSize"></param>
        /// <param name="name"></param>
        /// <param name="getMemory"></param>
        internal unsafe FasterLogScanIterator(FasterLog fasterLog, BlittableAllocator<Empty, byte> hlog, long beginAddress, long endAddress, GetMemory getMemory, ScanBufferingMode scanBufferingMode, LightEpoch epoch, int headerSize, string name)
        {
            this.fasterLog = fasterLog;
            this.allocator = hlog;
            this.getMemory = getMemory;
            this.epoch = epoch;
            this.headerSize = headerSize;

            if (beginAddress == 0)
                beginAddress = hlog.GetFirstValidLogicalAddress(0);

            this.name = name;
            this.endAddress = endAddress;
            currentAddress = beginAddress;
            nextAddress = beginAddress;

            if (scanBufferingMode == ScanBufferingMode.SinglePageBuffering)
                frameSize = 1;
            else if (scanBufferingMode == ScanBufferingMode.DoublePageBuffering)
                frameSize = 2;
            else if (scanBufferingMode == ScanBufferingMode.NoBuffering)
            {
                frameSize = 0;
                return;
            }

            frame = new BlittableFrame(frameSize, hlog.PageSize, hlog.GetDeviceSectorSize());
            loaded = new CountdownEvent[frameSize];
            loadedCancel = new CancellationTokenSource[frameSize];
            loadedPage = new long[frameSize];
            for (int i = 0; i < frameSize; i++)
            {
                loadedPage[i] = -1;
                loadedCancel[i] = new CancellationTokenSource();
            }
        }

#if DOTNETCORE
        /// <summary>
        /// Async enumerable for iterator
        /// </summary>
        /// <returns>Entry and entry length</returns>
        public async IAsyncEnumerable<(byte[], int)> GetAsyncEnumerable([EnumeratorCancellation] CancellationToken token = default)
        {
            while (!disposed)
            {
                byte[] result;
                int length;
                while (!GetNext(out result, out length))
                {
                    if (currentAddress >= endAddress)
                        yield break;
                    if (!await WaitAsync(token))
                        yield break;
                }
                yield return (result, length);
            }
        }

        /// <summary>
        /// Async enumerable for iterator (memory pool based version)
        /// </summary>
        /// <returns>Entry and entry length</returns>
        public async IAsyncEnumerable<(IMemoryOwner<byte>, int)> GetAsyncEnumerable(MemoryPool<byte> pool, [EnumeratorCancellation] CancellationToken token = default)
        {
            while (!disposed)
            {
                IMemoryOwner<byte> result;
                int length;
                while (!GetNext(pool, out result, out length))
                {
                    if (currentAddress >= endAddress)
                        yield break;
                    if (!await WaitAsync(token))
                        yield break;
                }
                yield return (result, length);
            }
        }
#endif

        /// <summary>
        /// Wait for iteration to be ready to continue
        /// </summary>
        /// <returns>true if there's more data available to be read; false if there will never be more data (log has been shutdown / iterator has reached endAddress)</returns>
        public ValueTask<bool> WaitAsync(CancellationToken token = default)
        {
            token.ThrowIfCancellationRequested();

            // if (nextAddress >= this.endAddress)
            //    return new ValueTask<bool>(false);

            if (nextAddress < fasterLog.CommittedUntilAddress)
                return new ValueTask<bool>(true);

            return SlowWaitAsync(this, token);

            // use static local function to guarantee there's no accidental closure getting allocated here
            static async ValueTask<bool> SlowWaitAsync(FasterLogScanIterator @this, CancellationToken token)
            {
                while (true)
                {
                    if (@this.disposed)
                        return false;
                    var commitTask = @this.fasterLog.CommitTask;
                    if (@this.nextAddress < @this.fasterLog.CommittedUntilAddress)
                        return true;
                    // Ignore commit exceptions, except when the token is signaled
                    try
                    {
                        await commitTask.WithCancellationAsync(token);
                    }
                    catch (ObjectDisposedException) { return false; }
                    catch when (!token.IsCancellationRequested) { }
                }
            }
        }

        /// <summary>
        /// Get next record in iterator
        /// </summary>
        /// <param name="entry">Copy of entry, if found</param>
        /// <param name="entryLength">Actual length of entry</param>
        /// <returns></returns>
        public unsafe bool GetNext(out byte[] entry, out int entryLength)
        {
            if (GetNextInternal(out long physicalAddress, out entryLength, out bool epochTaken))
            {
                if (getMemory != null)
                {
                    // Use user delegate to allocate memory
                    entry = getMemory(entryLength);
                    if (entry.Length < entryLength)
                        throw new Exception("Byte array provided has invalid length");
                }
                else
                {
                    // We allocate a byte array from heap
                    entry = new byte[entryLength];
                }

                fixed (byte* bp = entry)
                    Buffer.MemoryCopy((void*)(headerSize + physicalAddress), bp, entryLength, entryLength);

                if (epochTaken)
                    epoch.Suspend();

                return true;
            }
            entry = default;
            return false;
        }

        /// <summary>
        /// GetNext supporting memory pools
        /// </summary>
        /// <param name="pool"></param>
        /// <param name="entry"></param>
        /// <param name="entryLength"></param>
        /// <returns></returns>
        public unsafe bool GetNext(MemoryPool<byte> pool, out IMemoryOwner<byte> entry, out int entryLength)
        {
            if (GetNextInternal(out long physicalAddress, out entryLength, out bool epochTaken))
            {
                entry = pool.Rent(entryLength);

                fixed (byte* bp = &entry.Memory.Span.GetPinnableReference())
                    Buffer.MemoryCopy((void*)(headerSize + physicalAddress), bp, entryLength, entryLength);

                if (epochTaken)
                    epoch.Suspend();

                return true;
            }
            entry = default;
            entryLength = default;
            return false;
        }

        /// <summary>
        /// Dispose the iterator
        /// </summary>
        public void Dispose()
        {
            if (!disposed)
            {
                if (frame != null)
                {
                    // Wait for ongoing reads to complete/fail
                    for (int i = 0; i < loaded.Length; i++)
                    {
                        if (loadedPage[i] != -1)
                        {
                            try
                            {
                                loaded[i].Wait(loadedCancel[i].Token);
                            }
                            catch { }
                        }
                    }
                }

                // Dispose/unpin the frame from memory
                frame?.Dispose();

<<<<<<< HEAD
            if (name != null)
                fasterLog.PersistedIterators.TryRemove(name, out _);

            if (Interlocked.Decrement(ref fasterLog.logRefCount) == 0)
                fasterLog.TrueDispose();
=======
                if (name != null)
                    PersistedIterators.TryRemove(name, out _);

                disposed = true;
            }
>>>>>>> ebf0249b
        }

        private unsafe void BufferAndLoad(long currentAddress, long currentPage, long currentFrame)
        {
            if (loadedPage[currentFrame] != currentPage)
            {
                if (loadedPage[currentFrame] != -1)
                {
                    WaitForFrameLoad(currentFrame);
                }

                allocator.AsyncReadPagesFromDeviceToFrame(currentAddress >> allocator.LogPageSizeBits, 1, endAddress, AsyncReadPagesCallback, Empty.Default, frame, out loaded[currentFrame], 0, null, null, loadedCancel[currentFrame]);
                loadedPage[currentFrame] = currentAddress >> allocator.LogPageSizeBits;
            }

            if (frameSize == 2)
            {
                var nextPage = currentPage + 1;
                var nextFrame = (currentFrame + 1) % frameSize;

                if (loadedPage[nextFrame] != nextPage)
                {
                    if (loadedPage[nextFrame] != -1)
                    {
                        WaitForFrameLoad(nextFrame);
                    }

                    allocator.AsyncReadPagesFromDeviceToFrame(1 + (currentAddress >> allocator.LogPageSizeBits), 1, endAddress, AsyncReadPagesCallback, Empty.Default, frame, out loaded[nextFrame], 0, null, null, loadedCancel[nextFrame]);
                    loadedPage[nextFrame] = 1 + (currentAddress >> allocator.LogPageSizeBits);
                }
            }

            WaitForFrameLoad(currentFrame);
        }

        private void WaitForFrameLoad(long frame)
        {
            if (loaded[frame].IsSet) return;

            try
            {
                loaded[frame].Wait(loadedCancel[frame].Token); // Ensure we have completed ongoing load
            }
            catch (Exception e)
            {
                loadedPage[frame] = -1;
                loadedCancel[frame] = new CancellationTokenSource();
                nextAddress = (1 + (currentAddress >> allocator.LogPageSizeBits)) << allocator.LogPageSizeBits;
                throw new Exception("Page read from storage failed, skipping page. Inner exception: " + e.ToString());
            }
        }

        private unsafe void AsyncReadPagesCallback(uint errorCode, uint numBytes, NativeOverlapped* overlap)
        {
            try
            {
                var result = (PageAsyncReadResult<Empty>)Overlapped.Unpack(overlap).AsyncResult;

                if (errorCode != 0)
                {
                    Trace.TraceError("OverlappedStream GetQueuedCompletionStatus error: {0}", errorCode);
                    result.cts?.Cancel();
                }

                if (result.freeBuffer1 != null)
                {
                    if (errorCode == 0)
                        allocator.PopulatePage(result.freeBuffer1.GetValidPointer(), result.freeBuffer1.required_bytes, result.page);
                    result.freeBuffer1.Return();
                    result.freeBuffer1 = null;
                }

                if (errorCode == 0)
                    result.handle?.Signal();

                Interlocked.MemoryBarrier();
            }
            catch when (disposed) { }
            finally
            {
                Overlapped.Free(overlap);
            }
        }

        [MethodImpl(MethodImplOptions.AggressiveInlining)]
        private int Align(int length)
        {
            return (length + 3) & ~3;
        }

        /// <summary>
        /// Retrieve physical address of next iterator value
        /// (under epoch protection if it is from main page buffer)
        /// </summary>
        /// <param name="physicalAddress"></param>
        /// <param name="entryLength"></param>
        /// <param name="epochTaken"></param>
        /// <returns></returns>
        private unsafe bool GetNextInternal(out long physicalAddress, out int entryLength, out bool epochTaken)
        {
            physicalAddress = 0;
            entryLength = 0;
            epochTaken = false;

            currentAddress = nextAddress;
            while (true)
            {
                if (disposed)
                    return false;

                // Check for boundary conditions
                if (currentAddress < allocator.BeginAddress)
                {
                    Debug.WriteLine("Iterator address is less than log BeginAddress " + allocator.BeginAddress + ", adjusting iterator address");
                    currentAddress = allocator.BeginAddress;
                }

                if ((currentAddress >= endAddress) || (currentAddress >= fasterLog.CommittedUntilAddress))
                {
                    nextAddress = currentAddress;
                    return false;
                }

                if (frameSize == 0 && currentAddress < allocator.HeadAddress)
                {
                    throw new Exception("Iterator address is less than log HeadAddress in memory-scan mode");
                }

                var currentPage = currentAddress >> allocator.LogPageSizeBits;
                var offset = currentAddress & allocator.PageSizeMask;

                var headAddress = allocator.HeadAddress;

                if (currentAddress < headAddress)
                {
                    BufferAndLoad(currentAddress, currentPage, currentPage % frameSize);
                    physicalAddress = frame.GetPhysicalAddress(currentPage % frameSize, offset);
                }
                else
                {
                    epoch.Resume();
                    headAddress = allocator.HeadAddress;
                    if (currentAddress < headAddress) // rare case
                    {
                        epoch.Suspend();
                        continue;
                    }

                    physicalAddress = allocator.GetPhysicalAddress(currentAddress);
                }

                // Get and check entry length
                entryLength = fasterLog.GetLength((byte*)physicalAddress);
                if (entryLength == 0)
                {
                    if (currentAddress >= headAddress)
                        epoch.Suspend();

                    nextAddress = (1 + (currentAddress >> allocator.LogPageSizeBits)) << allocator.LogPageSizeBits;
                    if (0 != fasterLog.GetChecksum((byte*)physicalAddress))
                    {
                        var curPage = currentAddress >> allocator.LogPageSizeBits;
                        throw new Exception("Invalid checksum found during scan, skipping page " + curPage);
                    }
                    else
                    {
                        // We are likely at end of page, skip to next
                        currentAddress = nextAddress;
                        continue;
                    }
                }

                int recordSize = headerSize + Align(entryLength);
                if ((currentAddress & allocator.PageSizeMask) + recordSize > allocator.PageSize)
                {
                    if (currentAddress >= headAddress)
                        epoch.Suspend();
                    nextAddress = (1 + (currentAddress >> allocator.LogPageSizeBits)) << allocator.LogPageSizeBits;
                    throw new Exception("Invalid length of record found: " + entryLength + ", skipping page");
                }

                // Verify checksum if needed
                if (currentAddress < headAddress)
                {
                    if (!fasterLog.VerifyChecksum((byte*)physicalAddress, entryLength))
                    {
                        var curPage = currentAddress >> allocator.LogPageSizeBits;
                        nextAddress = (1 + (currentAddress >> allocator.LogPageSizeBits)) << allocator.LogPageSizeBits;
                        throw new Exception("Invalid checksum found during scan, skipping page " + curPage);
                    }
                }

                if ((currentAddress & allocator.PageSizeMask) + recordSize == allocator.PageSize)
                    nextAddress = (1 + (currentAddress >> allocator.LogPageSizeBits)) << allocator.LogPageSizeBits;
                else
                    nextAddress = currentAddress + recordSize;

                epochTaken = currentAddress >= headAddress;
                return true;
            }
        }

    }
}

<|MERGE_RESOLUTION|>--- conflicted
+++ resolved
@@ -259,19 +259,13 @@
                 // Dispose/unpin the frame from memory
                 frame?.Dispose();
 
-<<<<<<< HEAD
-            if (name != null)
-                fasterLog.PersistedIterators.TryRemove(name, out _);
-
+                if (name != null)
+                    fasterLog.PersistedIterators.TryRemove(name, out _);
+
+                disposed = true;
+            }
             if (Interlocked.Decrement(ref fasterLog.logRefCount) == 0)
                 fasterLog.TrueDispose();
-=======
-                if (name != null)
-                    PersistedIterators.TryRemove(name, out _);
-
-                disposed = true;
-            }
->>>>>>> ebf0249b
         }
 
         private unsafe void BufferAndLoad(long currentAddress, long currentPage, long currentFrame)
