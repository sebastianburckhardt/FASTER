using System.Net.Sockets;
using FASTER.common;
using FASTER.core;

namespace FASTER.server
{
    internal abstract class FasterKVServerSessionBase<Key, Value, Input, Output, Functions, ParameterSerializer> : FasterKVServerSessionBase<Output>
        where Functions : IFunctions<Key, Value, Input, Output, long>
        where ParameterSerializer : IServerSerializer<Key, Value, Input, Output>
    {
<<<<<<< HEAD
        protected readonly AdvancedClientSession<Key, Value, Input, Output, long, ServerKVFunctions<Key, Value, Input, Output, Functions, ParameterSerializer>> session;
=======
        protected readonly ClientSession<Key, Value, Input, Output, long, ServerKVFunctions<Key, Value, Input, Output, Functions>> session;
>>>>>>> dc674cf4
        protected readonly ParameterSerializer serializer;

        public FasterKVServerSessionBase(Socket socket, FasterKV<Key, Value> store, Functions functions,
            SessionVariableLengthStructSettings<Value, Input> sessionVariableLengthStructSettings,
            ParameterSerializer serializer, MaxSizeSettings maxSizeSettings)
            : base(socket, maxSizeSettings)
        {
            session = store.For(new ServerKVFunctions<Key, Value, Input, Output, Functions>(functions, this))
                .NewSession<ServerKVFunctions<Key, Value, Input, Output, Functions>>(sessionVariableLengthStructSettings: sessionVariableLengthStructSettings);
            this.serializer = serializer;
        }

        public override void Dispose()
        {
            session.Dispose();
            base.Dispose();
        }
    }

    internal abstract class FasterKVServerSessionBase<Output> : ServerSessionBase
    {
        public FasterKVServerSessionBase(Socket socket, MaxSizeSettings maxSizeSettings) : base(socket, maxSizeSettings) { }

        public abstract void CompleteRead(ref Output output, long ctx, Status status);
        public abstract void CompleteRMW(ref Output output, long ctx, Status status);
    }
}<|MERGE_RESOLUTION|>--- conflicted
+++ resolved
@@ -8,11 +8,7 @@
         where Functions : IFunctions<Key, Value, Input, Output, long>
         where ParameterSerializer : IServerSerializer<Key, Value, Input, Output>
     {
-<<<<<<< HEAD
-        protected readonly AdvancedClientSession<Key, Value, Input, Output, long, ServerKVFunctions<Key, Value, Input, Output, Functions, ParameterSerializer>> session;
-=======
-        protected readonly ClientSession<Key, Value, Input, Output, long, ServerKVFunctions<Key, Value, Input, Output, Functions>> session;
->>>>>>> dc674cf4
+        protected readonly AdvancedClientSession<Key, Value, Input, Output, long, ServerKVFunctions<Key, Value, Input, Output, Functions>> session;
         protected readonly ParameterSerializer serializer;
 
         public FasterKVServerSessionBase(Socket socket, FasterKV<Key, Value> store, Functions functions,
