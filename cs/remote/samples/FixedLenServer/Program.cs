--- conflicted
+++ resolved
@@ -27,11 +27,7 @@
             if (result.Tag == ParserResultType.NotParsed) return;
             var opts = result.MapResult(o => o, xs => new Options());
 
-<<<<<<< HEAD
-            using var server = new FixedLenServer<Key, Value, Input, Output, Functions>(opts.GetServerOptions(), e => new Functions(), supportsLocking: false);
-=======
-            using var server = new FixedLenServer<Key, Value, Input, Output, Functions>(opts.GetServerOptions(), () => new Functions());
->>>>>>> 0b1bb639
+            using var server = new FixedLenServer<Key, Value, Input, Output, Functions>(opts.GetServerOptions(), () => new Functions(), supportsLocking: false);
             server.Start();
             Console.WriteLine("Started server");
 
